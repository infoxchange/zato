[buildout]
extends=versions.cfg
unzip = true

allow-picked-versions = false
newest = false

find-links =
  https://launchpad.net/inotifyx/dev
  http://extlibs.zato.io/dependencies

parts =
    console_scripts
    cython-src
    cython-install
    gevent_zeromq_patched-src
    gevent_zeromq_patched-install
    globre_lgpl-src
    globre_lgpl-install
    ipython_part
    suds_patched-src
    suds_patched-install
    zato
    patch_anyjson
    patch_butler
    patch_django_openid_auth
    patch_gunicorn
    patch_gunicorn_tls
    patch_jsonpointer
    patch_oauth
    patch_redis
    patch_requests1
    patch_requests2
    patch_springpython

develop =
    zato-agent
    zato-broker
    zato-cli
    zato-client
    zato-common
    zato-server
    zato-web-admin

[config]
cython_version = 0.19.1

[zato]
recipe =
    zc.recipe.egg

dependent-scripts = true
interpreter = py

extra-paths = ${buildout:directory}/zato_extra_paths

eggs =
    alembic
    amqp
    anyjson
    argh
    argparse
    arrow
    Babel
    base32-crockford
    behave
    blist
    boto
    bunch
    bzr
    calllib
    candv
<<<<<<< HEAD
    cassandra-driver
=======
>>>>>>> c2249bb4
    cffi
    chai
    click
    cliff
    cmd2
    codegen
    collective.recipe.patch
    configobj
    cov-core
    coverage
    crontab
    cryptography
    datadiff
    dictalchemy
    distribute
    distutils2
    Django
    django-debug-toolbar-django13
    django-openid-auth
    django-settings
    dpath
    elasticsearch
    elasticutils
    enum34
    faker
    faulthandler
    flake8
    fs
    futures
    gevent
    gevent-inotifyx
    greenlet
    gunicorn
    hexagonit.recipe.download
    hiredis
    hl7
    hl7apy
    httplib2
    importing
    inotifyx
    iso8601
    iw.recipe.cmd
    jsonlib2
    jsonpatch
    jsonpointer
    jsonschema
    keyring
    kombu
    lxml
    Mako
    MarkupSafe
    mccabe
    memory-profiler
    mixer
    mock
    netaddr
    newrelic
    nose
    nose-cov
    nosexcover
    oauth
    oslo.config
    ordereddict
    paodate
    parse
    parse-type
    Paste
    pathtools
    pep8
    pesto
    pika
    pip
    prettytable
    pbr
    pg8000
    psutil
    psycogreen
    psycopg2
    pyaml
    pyasn1
    pycparser
    pycrypto
    pyflakes
    pygments
    pyOpenSSL
    pyparsing
    python-butler
    python-cinderclient
    python-dateutil
    python-glanceclient
    python-keyczar
    python-keystoneclient
    python-novaclient
    python-ntlm
    python-openid
    python-swiftclient
    requests-testadapter
    pytz
    PyYAML
    PyMySQL
    pyprof2calltree
    pyzmq
    pyzmq-static
    quicli
    redis
    repoze.lru
    repoze.profile
    requests
    requests-dump
    requests-toolbelt
    retools
    rsa
    sarge
    sec-wall
    setproctitle
    setuptools
    simpleflake
    simplejson
    six
    springpython
    SQLAlchemy
    stevedore
    suds
    texttable
    threadpool
    tornado
    tzlocal
    urllib3
    warlock
    watchdog
    WebHelpers
    werkzeug
    wrapt
    wsgiref
    xmltodict
    zato-agent
    zato-broker
    zato-cli
    zato-client
    zato-common
    zato-redis-paginator
    zato-server
    zato-web-admin
    zc.buildout
    zc.recipe.egg
    zerokspot.recipe.git

[console_scripts]
recipe = zc.recipe.egg
eggs = inotifyx

[cython-src]
ignore-existing = true
recipe = hexagonit.recipe.download
url = http://pypi.python.org/packages/source/C/Cython/Cython-${config:cython_version}.tar.gz

[cython-install]
recipe = iw.recipe.cmd
on_install = true
cmds = cd ${buildout:directory}/parts/cython-src/Cython-${config:cython_version}; ../../../bin/python setup.py install

[gevent_zeromq_patched-src]
recipe = zerokspot.recipe.git
repository=git://github.com/dsuch/gevent-zeromq.git

[gevent_zeromq_patched-install]
recipe = iw.recipe.cmd
on_install = true
cmds = cd ${buildout:directory}/parts/gevent_zeromq_patched-src; ../../bin/python setup.py install --prefer-pyzmq-static

[globre_lgpl-src]
recipe = zerokspot.recipe.git
repository=git://github.com/dsuch/globre-lgpl.git

[globre_lgpl-install]
recipe = iw.recipe.cmd
on_install = true
cmds = cd ${buildout:directory}/parts/globre_lgpl-src; ../../bin/python setup.py install

[ipython_part]
recipe = zc.recipe.egg:scripts
eggs = ${zato:eggs}
    ipython
scripts = ipython

extra-paths = ${buildout:directory}/zato_extra_paths

[suds_patched-src]
recipe = hexagonit.recipe.download
url = https://bitbucket.org/dsuch/suds/get/fb304981931b.zip

[suds_patched-install]
recipe = iw.recipe.cmd
on_install = true
cmds = cd ${buildout:directory}/parts/suds_patched-src/dsuch-suds-fb304981931b; ../../../bin/python setup.py install

[patch_anyjson]
recipe = collective.recipe.patch
egg = anyjson
patches = patches/anyjson/__init__.py.diff

[patch_butler]
recipe = collective.recipe.patch
egg = python_butler
patches = patches/butler/__init__.py.diff

[patch_django_openid_auth]
recipe = collective.recipe.patch
egg = django_openid_auth
patches = patches/django_openid_auth/models.py.diff

[patch_gunicorn]
recipe = collective.recipe.patch
egg = gunicorn
patches = patches/gunicorn/workers/base.py.diff

[patch_gunicorn_tls]
recipe = collective.recipe.patch
egg = gunicorn
patches = patches/gunicorn/config.py.diff
          patches/gunicorn/workers/geventlet.py.diff
          patches/gunicorn/workers/ggevent.py.diff
          patches/gunicorn/workers/sync.py.diff

[patch_jsonpointer]
recipe = collective.recipe.patch
egg = jsonpointer
patches = patches/jsonpointer/jsonpointer.py.diff

[patch_oauth]
recipe = collective.recipe.patch
egg = oauth
patches = patches/oauth/oauth.py.diff

[patch_redis]
recipe = collective.recipe.patch
egg = redis
patches = patches/redis/redis/connection.py.diff

[patch_requests1]
recipe = collective.recipe.patch
egg = requests
patches = patches/requests/models.py.diff

[patch_requests2]
recipe = collective.recipe.patch
egg = requests
patches = patches/requests/sessions.py.diff

[patch_springpython]
recipe = collective.recipe.patch
egg = springpython
patches = patches/springpython/jms/factory.py.diff<|MERGE_RESOLUTION|>--- conflicted
+++ resolved
@@ -70,10 +70,7 @@
     bzr
     calllib
     candv
-<<<<<<< HEAD
     cassandra-driver
-=======
->>>>>>> c2249bb4
     cffi
     chai
     click
